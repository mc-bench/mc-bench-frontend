import { useState } from 'react'
import {
  Link,
  Navigate,
  Route,
  BrowserRouter as Router,
  Routes,
} from 'react-router-dom'
<<<<<<< HEAD
=======
import { AuthProvider } from './providers/AuthProvider'
import { useAuth } from './hooks/useAuth'
import {
  hasTemplateAccess,
  hasPromptAccess,
  hasModelsAccess,
  hasGenerationAccess,
  hasRunAccess,
} from './utils/permissions'
import settings from './config/settings'
>>>>>>> cff12617

import { Menu, X } from 'lucide-react'

import './App.css'
import About from './components/About'
import { AdminHome } from './components/AdminHome.tsx'
import CreateUser from './components/CreateUser.tsx'
import HeaderAuth from './components/HeaderAuth.tsx'
import Leaderboard from './components/Leaderboard'
import { Login } from './components/Login'
import MCBench from './components/MCBench'
import { ProtectedRoute } from './components/ProtectedRoute.tsx'
import CreateGeneration from './components/generations/CreateGeneration.tsx'
import ListGenerations from './components/generations/ListGenerations.tsx'
import ViewGeneration from './components/generations/ViewGeneration.tsx'
import CreateModel from './components/models/CreateModel.tsx'
import EditModel from './components/models/EditModal.tsx'
import ModelList from './components/models/ModelList.tsx'
import ViewModel from './components/models/ViewModel.tsx'
import CreatePrompt from './components/prompts/CreatePrompt.tsx'
import PromptList from './components/prompts/PromptList.tsx'
import ViewPrompt from './components/prompts/ViewPrompt.tsx'
import ViewRun from './components/runs/ViewRun.tsx'
<<<<<<< HEAD
import CreateTemplate from './components/templates/CreateTemplate.tsx'
import EditTemplate from './components/templates/EditTemplate.tsx'
import TemplateList from './components/templates/TemplateList'
import ViewTemplate from './components/templates/ViewTemplate.tsx'
import settings from './config/settings'
import { useAuth } from './hooks/useAuth'
import { AuthProvider } from './providers/AuthProvider'
import {
  hasGenerationAccess,
  hasModelsAccess,
  hasPromptAccess,
  hasTemplateAccess,
} from './utils/permissions'
=======
import RunList from './components/runs/RunList.tsx'

import { useState } from 'react'
import { X, Menu } from 'lucide-react'
>>>>>>> cff12617

function Navigation() {
  const { user, isAuthenticated } = useAuth()
  const [isOpen, setIsOpen] = useState(false)

  return (
    <nav className="bg-white shadow-sm">
      <div className="max-w-6xl mx-auto px-4 py-3">
        <div className="flex justify-between items-center">
          {/* Logo and Desktop Navigation */}
          <div className="flex items-center">
            <Link to="/" className="text-gray-700 hover:text-gray-900">
              Voting
            </Link>

            {/* Desktop Navigation Links - Fixed breakpoints */}
            <div
              className={`hidden ${isAuthenticated ? 'md:flex' : 'sm:flex'} items-center space-x-4 ml-4`}
            >
              {!settings.isProd && (
                <Link
                  to="/leaderboard"
                  className="text-gray-700 hover:text-gray-900"
                >
                  Leaderboard
                </Link>
              )}
              <Link to="/about" className="text-gray-700 hover:text-gray-900">
                About
              </Link>

              {/* Add separator and admin items */}
              {isAuthenticated &&
                user &&
                (hasTemplateAccess(user.scopes) ||
                  hasPromptAccess(user.scopes) ||
                  hasModelsAccess(user.scopes) ||
                  hasGenerationAccess(user.scopes)) && (
                  <>
                    <div className="h-6 w-px bg-gray-300 mx-2"></div>
                    {hasTemplateAccess(user.scopes) && (
                      <Link
                        to="/templates"
                        className="text-gray-700 hover:text-gray-900"
                      >
                        Templates
                      </Link>
                    )}
                    {hasPromptAccess(user.scopes) && (
                      <Link
                        to="/prompts"
                        className="text-gray-700 hover:text-gray-900"
                      >
                        Prompts
                      </Link>
                    )}
                    {hasModelsAccess(user.scopes) && (
                      <Link
                        to="/models"
                        className="text-gray-700 hover:text-gray-900"
                      >
                        Models
                      </Link>
                    )}
                    {hasGenerationAccess(user.scopes) && (
                      <Link
                        to="/generations"
                        className="text-gray-700 hover:text-gray-900"
                      >
                        Generations
                      </Link>
                    )}
                    {hasRunAccess(user.scopes) && (
                      <Link
                        to="/runs"
                        className="text-gray-700 hover:text-gray-900"
                      >
                        Runs
                      </Link>
                    )}
                  </>
                )}
            </div>
          </div>

          {/* Right side content - Fixed breakpoints */}
          <div className="flex items-center">
            {/* Desktop Auth Header */}
            {!settings.isProd && (
              <div
                className={`hidden ${isAuthenticated ? 'md:block' : 'sm:block'} ml-4`}
              >
                <HeaderAuth />
              </div>
            )}

            {/* Hamburger Menu Button */}
            <button
              onClick={() => setIsOpen(!isOpen)}
              className={`${isAuthenticated ? 'md:hidden' : 'sm:hidden'} p-2 text-gray-700 hover:text-gray-900`}
            >
              {isOpen ? <X size={24} /> : <Menu size={24} />}
            </button>
          </div>
        </div>

        {/* Mobile Navigation Menu */}
        <div
          className={`${isOpen ? 'block' : 'hidden'} ${isAuthenticated ? 'md:hidden' : 'sm:hidden'}`}
        >
          <div className="flex flex-col space-y-2 pt-4 pb-3 border-t border-gray-200 text-left">
            {!settings.isProd && (
              <Link
                to="/leaderboard"
                className="text-gray-700 hover:text-gray-900 px-2 py-1"
              >
                Leaderboard
              </Link>
            )}
            <Link
              to="/about"
              className="text-gray-700 hover:text-gray-900 px-2 py-1"
            >
              About
            </Link>

            {/* Add separator and admin items */}
            {isAuthenticated &&
              user &&
              (hasTemplateAccess(user.scopes) ||
                hasPromptAccess(user.scopes) ||
                hasModelsAccess(user.scopes) ||
                hasGenerationAccess(user.scopes)) && (
                <>
                  <div className="h-px w-full bg-gray-300 my-2"></div>
                  {hasTemplateAccess(user.scopes) && (
                    <Link
                      to="/templates"
                      className="text-gray-700 hover:text-gray-900 px-2 py-1"
                    >
                      Templates
                    </Link>
                  )}
                  {hasPromptAccess(user.scopes) && (
                    <Link
                      to="/prompts"
                      className="text-gray-700 hover:text-gray-900 px-2 py-1"
                    >
                      Prompts
                    </Link>
                  )}
                  {hasModelsAccess(user.scopes) && (
                    <Link
                      to="/models"
                      className="text-gray-700 hover:text-gray-900 px-2 py-1"
                    >
                      Models
                    </Link>
                  )}
                  {hasGenerationAccess(user.scopes) && (
                    <Link
                      to="/generations"
                      className="text-gray-700 hover:text-gray-900 px-2 py-1"
                    >
                      Generations
                    </Link>
                  )}
                  {hasRunAccess(user.scopes) && (
                    <Link
                      to="/runs"
                      className="text-gray-700 hover:text-gray-900 px-2 py-1"
                    >
                      Runs
                    </Link>
                  )}
                </>
              )}

            {/* Mobile Auth Header */}
            {!settings.isProd && (
              <div className="pt-4 border-t border-gray-200">
                <HeaderAuth />
              </div>
            )}
          </div>
        </div>
      </div>
    </nav>
  )
}

function App() {
  return (
    <AuthProvider>
      <Router>
        <div className="min-h-screen bg-gray-50">
          <Navigation />

          <div className="container mx-auto">
            <Routes>
              <Route path="/about" element={<About />} />
              <Route
                path="/"
                element={
                  settings.isProd ? (
                    <Navigate to="/about" replace />
                  ) : (
                    <MCBench />
                  )
                }
              />
              {!settings.isProd && (
                <>
                  <Route path="/login" element={<Login />} />
                  <Route path="/leaderboard" element={<Leaderboard />} />
                  <Route
                    path="/admin"
                    element={
                      <ProtectedRoute>
                        <AdminHome />
                      </ProtectedRoute>
                    }
                  />
                  <Route
                    path="/createUser"
                    element={
                      <ProtectedRoute>
                        <CreateUser />
                      </ProtectedRoute>
                    }
                  />
                  {/* Add the new templates route */}
                  <Route
                    path="/templates"
                    element={
                      <ProtectedRoute>
                        <TemplateList />
                      </ProtectedRoute>
                    }
                  />
                  <Route
                    path="/templates/new"
                    element={
                      <ProtectedRoute>
                        <CreateTemplate />
                      </ProtectedRoute>
                    }
                  />

                  <Route
                    path="/templates/:id"
                    element={
                      <ProtectedRoute>
                        <ViewTemplate />
                      </ProtectedRoute>
                    }
                  />
                  <Route
                    path="/templates/:id/edit"
                    element={
                      <ProtectedRoute>
                        <EditTemplate />
                      </ProtectedRoute>
                    }
                  />

                  {/* Start pf prompt routes*/}
                  <Route
                    path="/prompts"
                    element={
                      <ProtectedRoute>
                        <PromptList />
                      </ProtectedRoute>
                    }
                  />

                  <Route
                    path="/prompts/new"
                    element={
                      <ProtectedRoute>
                        <CreatePrompt />
                      </ProtectedRoute>
                    }
                  />

                  <Route
                    path="/prompts/:id"
                    element={
                      <ProtectedRoute>
                        <ViewPrompt />
                      </ProtectedRoute>
                    }
                  />

                  <Route
                    path="/models"
                    element={
                      <ProtectedRoute>
                        <ModelList />
                      </ProtectedRoute>
                    }
                  />

                  <Route
                    path="/models/new"
                    element={
                      <ProtectedRoute>
                        <CreateModel />
                      </ProtectedRoute>
                    }
                  />

                  <Route
                    path="/models/:id"
                    element={
                      <ProtectedRoute>
                        <ViewModel />
                      </ProtectedRoute>
                    }
                  />

                  <Route
                    path="/models/:id/edit"
                    element={
                      <ProtectedRoute>
                        <EditModel />
                      </ProtectedRoute>
                    }
                  />

                  <Route
                    path="/generations/new"
                    element={
                      <ProtectedRoute>
                        <CreateGeneration />
                      </ProtectedRoute>
                    }
                  />

                  <Route
                    path="/generations"
                    element={
                      <ProtectedRoute>
                        <ListGenerations />
                      </ProtectedRoute>
                    }
                  />

                  <Route
                    path="/generations/:id"
                    element={
                      <ProtectedRoute>
                        <ViewGeneration />
                      </ProtectedRoute>
                    }
                  />

                  <Route
                    path="/runs/:id"
                    element={
                      <ProtectedRoute>
                        <ViewRun />
                      </ProtectedRoute>
                    }
                  />
                  <Route
                    path="/runs"
                    element={
                      <ProtectedRoute>
                        <RunList />
                      </ProtectedRoute>
                    }
                  />
                </>
              )}
            </Routes>
          </div>
        </div>
      </Router>
    </AuthProvider>
  )
}

export default App<|MERGE_RESOLUTION|>--- conflicted
+++ resolved
@@ -6,23 +6,20 @@
   BrowserRouter as Router,
   Routes,
 } from 'react-router-dom'
-<<<<<<< HEAD
-=======
+import { Menu, X } from 'lucide-react'
+
+import './App.css'
+import settings from './config/settings'
+import { useAuth } from './hooks/useAuth'
 import { AuthProvider } from './providers/AuthProvider'
-import { useAuth } from './hooks/useAuth'
 import {
+  hasGenerationAccess,
+  hasModelsAccess,
+  hasPromptAccess,
+  hasRunAccess,
   hasTemplateAccess,
-  hasPromptAccess,
-  hasModelsAccess,
-  hasGenerationAccess,
-  hasRunAccess,
 } from './utils/permissions'
-import settings from './config/settings'
->>>>>>> cff12617
-
-import { Menu, X } from 'lucide-react'
-
-import './App.css'
+
 import About from './components/About'
 import { AdminHome } from './components/AdminHome.tsx'
 import CreateUser from './components/CreateUser.tsx'
@@ -31,37 +28,27 @@
 import { Login } from './components/Login'
 import MCBench from './components/MCBench'
 import { ProtectedRoute } from './components/ProtectedRoute.tsx'
+
 import CreateGeneration from './components/generations/CreateGeneration.tsx'
 import ListGenerations from './components/generations/ListGenerations.tsx'
 import ViewGeneration from './components/generations/ViewGeneration.tsx'
+
 import CreateModel from './components/models/CreateModel.tsx'
 import EditModel from './components/models/EditModal.tsx'
 import ModelList from './components/models/ModelList.tsx'
 import ViewModel from './components/models/ViewModel.tsx'
+
 import CreatePrompt from './components/prompts/CreatePrompt.tsx'
 import PromptList from './components/prompts/PromptList.tsx'
 import ViewPrompt from './components/prompts/ViewPrompt.tsx'
+
+import RunList from './components/runs/RunList.tsx'
 import ViewRun from './components/runs/ViewRun.tsx'
-<<<<<<< HEAD
+
 import CreateTemplate from './components/templates/CreateTemplate.tsx'
 import EditTemplate from './components/templates/EditTemplate.tsx'
 import TemplateList from './components/templates/TemplateList'
 import ViewTemplate from './components/templates/ViewTemplate.tsx'
-import settings from './config/settings'
-import { useAuth } from './hooks/useAuth'
-import { AuthProvider } from './providers/AuthProvider'
-import {
-  hasGenerationAccess,
-  hasModelsAccess,
-  hasPromptAccess,
-  hasTemplateAccess,
-} from './utils/permissions'
-=======
-import RunList from './components/runs/RunList.tsx'
-
-import { useState } from 'react'
-import { X, Menu } from 'lucide-react'
->>>>>>> cff12617
 
 function Navigation() {
   const { user, isAuthenticated } = useAuth()
