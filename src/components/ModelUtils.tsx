import React, { useEffect, useRef, useState, useMemo } from 'react'

import { OrbitControls, useGLTF, Html } from '@react-three/drei'
import { Canvas, useThree, useFrame } from '@react-three/fiber'
import * as THREE from 'three'
import { GLTF, GLTFLoader } from 'three/examples/jsm/loaders/GLTFLoader'

// Cache maps for models to prevent duplicate loading - scoped by cache key
export const modelLoadingCache = new Map<string, Map<string, Promise<GLTF>>>() // cacheKey -> modelPath -> Promise
export const modelPathCache = new Map<string, Map<string, string>>() // cacheKey -> sampleId -> modelPath
export const gltfCache = new Map<string, Map<string, GLTF>>() // cacheKey -> modelPath -> GLTF
// Track URLs that have been requested to prevent duplicate fetches, scoped by cache key
export const requestedUrls = new Map<string, Set<string>>() // cacheKey -> Set<url>

// Cache for instanced meshes - aligns with backend's element_cache concept - scoped by cache key
export const instanceCache = new Map<string, Map<string, THREE.Mesh>>() // cacheKey -> meshKey -> Mesh
// Track mesh instance count for debugging
export const instanceStats = {
  totalMeshes: 0,
  uniqueMeshes: 0,
  instancedMeshes: 0,
}

// Helper to dispose of materials
const disposeMaterial = (material: THREE.Material) => {
  material.dispose()

  // Check if material has these properties before trying to dispose
  if ('map' in material && material.map instanceof THREE.Texture) {
    material.map.dispose()
  }
  if ('normalMap' in material && material.normalMap instanceof THREE.Texture) {
    material.normalMap.dispose()
  }
  if (
    'specularMap' in material &&
    material.specularMap instanceof THREE.Texture
  ) {
    material.specularMap.dispose()
  }
  if ('envMap' in material && material.envMap instanceof THREE.Texture) {
    material.envMap.dispose()
  }
}

// Helper to dispose of all objects
const disposeObject = (obj: THREE.Object3D) => {
  if (obj instanceof THREE.Mesh) {
    if (obj.geometry) {
      obj.geometry.dispose()
    }

    if (obj.material) {
      if (Array.isArray(obj.material)) {
        obj.material.forEach((material) => disposeMaterial(material))
      } else {
        disposeMaterial(obj.material)
      }
    }
  }
}

// Helper function to create a detailed material key for batching
const createMaterialKey = (material: THREE.Material): string => {
  if (material instanceof THREE.MeshStandardMaterial) {
    return `${material.uuid}_${material.opacity}_${material.transparent}_${material.color.getHex()}_${material.side}`;
  } else if (material instanceof THREE.MeshBasicMaterial) {
    return `${material.uuid}_${material.opacity}_${material.transparent}_${material.color.getHex()}_${material.side}`;
  } else if (material instanceof THREE.MeshPhongMaterial) {
    return `${material.uuid}_${material.opacity}_${material.transparent}_${material.color.getHex()}_${material.specular.getHex()}_${material.side}`;
  }
  // Add support for MeshPhysicalMaterial which is used in some models
  else if (material.type === 'MeshPhysicalMaterial') {
    return `${material.uuid}_${material.opacity}_${material.transparent}_${(material as any).color.getHex()}_${material.side}`;
  }
  return material.uuid;
};

// Helper function to create a detailed geometry key for instancing
const createGeometryKey = (geometry: THREE.BufferGeometry): string => {
  const posAttr = geometry.attributes.position;
  const indexAttr = geometry.index;
  let hash = 0;
  const positions = posAttr.array;
  const step = Math.max(1, Math.floor(positions.length / 100));
  for (let i = 0; i < positions.length; i += step * 3) {
    if (i < positions.length) {
      const x = positions[i];
      const y = i + 1 < positions.length ? positions[i + 1] : 0;
      const z = i + 2 < positions.length ? positions[i + 2] : 0;
      hash = ((hash << 5) - hash) + x;
      hash = ((hash << 5) - hash) + y;
      hash = ((hash << 5) - hash) + z;
      hash |= 0;
    }
  }
  return `verts:${posAttr.count}:indices:${indexAttr?.count || 0}:hash:${hash}`;
};

// Extract position from 4x4 matrix to use for occlusion detection
const extractPositionFromMatrix = (matrix: THREE.Matrix4): THREE.Vector3 => {
  const position = new THREE.Vector3();
  position.setFromMatrixPosition(matrix);
  return position;
};

// Apply polygon offset to a material to prevent z-fighting
const applyPolygonOffset = (material: THREE.Material): void => {
  // Enable polygon offset to prevent z-fighting
  material.polygonOffset = true;
  material.polygonOffsetFactor = -0.2;
  material.polygonOffsetUnits = -0.2;
  
  // Basic depth settings
  material.depthWrite = true;
  material.depthTest = true;
  
  // Apply performance optimizations to non-glass materials
  if (material.type.includes('MeshStandard') || material.type.includes('MeshPhysical')) {
    // Flat shading helps reduce seams without significant performance impact
    (material as any).flatShading = true;
    
    // Set roughness to max to avoid specular highlights at edges
    (material as any).roughness = 1.0;
    
    // Only disable normal map scale which affects seams but keeps textures
    if ((material as any).normalMap && (material as any).normalScale) {
      // Reduce normal map effect instead of disabling it entirely
      (material as any).normalScale.set(0.1, 0.1);
    }
  }
};

// Generate a unique key for a mesh based on its geometry, materials, and UVs
// This matches the backend's approach to determining element equivalence
const generateMeshInstanceKey = (mesh: THREE.Mesh): string => {
  if (!mesh.geometry) return 'no-geometry'

  // Get hashable representation of the geometry
  const position = mesh.geometry.getAttribute('position')
  const normal = mesh.geometry.getAttribute('normal')
  const uv = mesh.geometry.getAttribute('uv')
  const index = mesh.geometry.index

  // Create a key from geometry data
  let geometryKey = ''

  // Add position data
  if (position) {
    geometryKey += 'pos:' + Array.from(position.array).join(',')
  }

  // Add normal data
  if (normal) {
    geometryKey += '|nrm:' + Array.from(normal.array).join(',')
  }

  // Add UV data
  if (uv) {
    geometryKey += '|uv:' + Array.from(uv.array).join(',')
  }

  // Add index data
  if (index) {
    geometryKey += '|idx:' + Array.from(index.array).join(',')
  }

  // Add material data
  let materialKey = ''
  if (mesh.material) {
    if (Array.isArray(mesh.material)) {
      mesh.material.forEach((mat) => {
        materialKey += '|' + createMaterialKey(mat)
      })
    } else {
      materialKey = '|' + createMaterialKey(mesh.material)
    }
  }

  return geometryKey + materialKey
}

// Helper to determine if a material is glass-like
const isGlassMaterial = (material: THREE.Material) => {
  // Much stricter glass detection to avoid false positives
  // Only consider materials that are BOTH transparent AND have either very low opacity OR transmission
  return (material as any).transparent === true && 
        (
          // Either extremely transparent (real glass)
          ((material as any).opacity < 0.5) || 
          // Or has transmission property (physical glass)
          ((material as any).transmission !== undefined && (material as any).transmission > 0.5) ||
          // Or explicitly named as glass
          (material.name && material.name.toLowerCase().includes('glass'))
        );
};

// Simple string hash function for creating shorter unique keys
const hash = (str: string): number => {
  let h = 0
  for (let i = 0; i < str.length; i++) {
    h = (Math.imul(31, h) + str.charCodeAt(i)) | 0
  }
  return h
}

export const cleanupModel = (cacheKey: string, modelPath: string) => {
  console.log('Cleaning up model:', modelPath, 'for cache key:', cacheKey)

  // Get the cache key-specific cache
  const keyGltfCache = gltfCache.get(cacheKey)
  const gltf = keyGltfCache?.get(modelPath)

  if (gltf) {
    // Reset model position to avoid influencing next comparison
    // This is important because Three.js scene objects persist between renders
    gltf.scene.position.set(0, 0, 0)

    // Traverse and dispose all objects
    gltf.scene.traverse((obj) => {
      // For meshes, we need to handle instanced meshes carefully
      if (obj instanceof THREE.Mesh) {
        const key = generateMeshInstanceKey(obj)
        const keyInstanceCache = instanceCache.get(cacheKey)

        // Only dispose the geometry if this is the primary instance
        // (the one stored in our instance cache)
        const cachedMesh = keyInstanceCache?.get(key)

        if (cachedMesh === obj) {
          // This is the primary instance - remove it from the cache
          keyInstanceCache?.delete(key)
        }

        // Now dispose the object
        disposeObject(obj)
      } else {
        // For non-mesh objects, just dispose normally
        disposeObject(obj)
      }
    })

    // Remove from our cache key-specific caches
    const keyLoadingCache = modelLoadingCache.get(cacheKey)
    if (keyLoadingCache) {
      keyLoadingCache.delete(modelPath)
    }

    const keyPathCache = modelPathCache.get(cacheKey)
    if (keyPathCache) {
      // Remove all sample IDs that point to this model path
      for (const [sampleId, path] of keyPathCache.entries()) {
        if (path === modelPath) {
          keyPathCache.delete(sampleId)
        }
      }
    }

    keyGltfCache?.delete(modelPath)

    // Also remove from drei's cache to force a fresh load next time
    useGLTF.clear(modelPath)

    // Clear model metadata to ensure fresh centering calculation on next load
    modelMetadataCache.delete(modelPath)
  }
}

// Function to cleanup all resources for a specific cache key
export const cleanupComparison = (cacheKey: string) => {
  console.log('Cleaning up all resources for cache key:', cacheKey)

  // Get all model paths for this cache key
  const keyGltfCache = gltfCache.get(cacheKey)
  if (keyGltfCache) {
    // Clean up each model
    for (const modelPath of keyGltfCache.keys()) {
      cleanupModel(cacheKey, modelPath)

      // IMPORTANT: For cached models, we need to ensure they're properly
      // recentered next time they're used, so don't keep the metadata
      // This prevents position issues when a model is reused across comparisons
      modelMetadataCache.delete(modelPath)
    }

    // Clear this cache key's caches
    gltfCache.delete(cacheKey)
  }

  // Clear other cache key-specific caches
  modelLoadingCache.delete(cacheKey)
  modelPathCache.delete(cacheKey)
  instanceCache.delete(cacheKey)
  requestedUrls.delete(cacheKey)
}

// Global store for model metadata
export interface ModelMetadata {
  boundingBox: THREE.Box3
  boundingSphere: THREE.Sphere
  center: THREE.Vector3 // Geometric center
  centerOfMass: THREE.Vector3 // Weighted center
  dimensions: THREE.Vector3
  maxDimension: number
}

export const modelMetadataCache = new Map<string, ModelMetadata>()

// Model component with built-in cleanup
interface ModelProps {
  path: string
  cacheKey: string
  onMetadataCalculated?: (metadata: ModelMetadata) => void
  enableInstancing?: boolean
  onRender?: () => void
}

// Process model with optimized instancing
export const processModelInstancing = (cacheKey: string, gltf: GLTF): void => {
  if (!gltf || !gltf.scene) return;
  
  const scene = gltf.scene;
  console.log("Starting optimization process");
  
  // Stats for optimization reporting
  let originalMeshCount = 0;
  let optimizedMeshCount = 0;
  
  // Get all meshes from the scene
  const allMeshes: THREE.Mesh[] = [];
  const glassMeshes: THREE.Mesh[] = [];
  const nonGlassMeshes: THREE.Mesh[] = [];
  
  scene.traverse((child) => {
    if ((child as any).isMesh) {
      const mesh = child as THREE.Mesh;
      originalMeshCount++;
      
      if (!mesh.visible) return;
      
      const material = mesh.material as THREE.Material;
      if (!material) return;
      
      // Separate glass meshes
      if (isGlassMaterial(material)) {
        glassMeshes.push(mesh);
      } else {
        nonGlassMeshes.push(mesh);
      }
    }
  });
  
  console.log(`Sorted meshes: ${glassMeshes.length} glass, ${nonGlassMeshes.length} non-glass`);
  
  // Leave glass meshes unmodified
  glassMeshes.forEach(mesh => {
    // We don't modify these, so just count them
    optimizedMeshCount++;
  });
  
  // Process non-glass meshes with optimizations
  const materialGroups = new Map<string, {
    material: THREE.Material,
    meshData: Array<{
      geometry: THREE.BufferGeometry,
      worldMatrix: THREE.Matrix4,
      isTransparent: boolean
    }>
  }>();
  
  // Group by material for batching
  nonGlassMeshes.forEach(mesh => {
    const material = mesh.material as THREE.Material;
    if (!material) return;
    
    const materialKey = createMaterialKey(material);
    
    if (!materialGroups.has(materialKey)) {
      // Clone the material for this group
      const clonedMaterial = material.clone();
      
      // Apply polygon offset to prevent z-fighting
      applyPolygonOffset(clonedMaterial);
      
      materialGroups.set(materialKey, {
        material: clonedMaterial,
        meshData: []
      });
    }
    
    const materialGroup = materialGroups.get(materialKey);
    if (materialGroup) {
      const clonedGeometry = mesh.geometry.clone();
      mesh.updateWorldMatrix(true, false);
      materialGroup.meshData.push({
        geometry: clonedGeometry,
        worldMatrix: mesh.matrixWorld.clone(),
        isTransparent: (material as any).transparent === true
      });
    }
  });
  
  // Process the material groups for instancing
  materialGroups.forEach((group) => {
    if (group.meshData.length === 0) return;
    
    // Apply instancing if multiple meshes share the same geometry
    const geometryGroups = new Map<string, {
      geometry: THREE.BufferGeometry,
      matrices: THREE.Matrix4[],
      isTransparent: boolean
    }>();
    
    group.meshData.forEach(meshData => {
      const geometryKey = createGeometryKey(meshData.geometry);
      if (!geometryGroups.has(geometryKey)) {
        geometryGroups.set(geometryKey, {
          geometry: meshData.geometry,
          matrices: [meshData.worldMatrix],
          isTransparent: meshData.isTransparent
        });
      } else {
        const geomGroup = geometryGroups.get(geometryKey);
        if (geomGroup) {
          geomGroup.matrices.push(meshData.worldMatrix);
        }
      }
    });
    
    // Create instanced meshes for each geometry group
    geometryGroups.forEach(geomGroup => {
      if (geomGroup.matrices.length > 1) {
        // Create instanced mesh with all matrices
        const instancedMesh = new THREE.InstancedMesh(
          geomGroup.geometry,
          group.material,
          geomGroup.matrices.length
        );
        
        geomGroup.matrices.forEach((matrix, index) => {
          instancedMesh.setMatrixAt(index, matrix);
        });
        
        instancedMesh.instanceMatrix.needsUpdate = true;
        scene.add(instancedMesh);
        optimizedMeshCount++;
      } else {
        // Single instance, just add the mesh normally
        const mesh = new THREE.Mesh(geomGroup.geometry, group.material);
        mesh.applyMatrix4(geomGroup.matrices[0]);
        scene.add(mesh);
        optimizedMeshCount++;
      }
    });
  });
  
  // Remove all the original non-glass meshes
  nonGlassMeshes.forEach(mesh => {
    if (mesh.parent) {
      mesh.parent.remove(mesh);
    }
  });
  
  console.log(`Optimization complete: ${originalMeshCount} meshes -> ${optimizedMeshCount} meshes`);
  
  // Update instance stats
  instanceStats.totalMeshes = originalMeshCount;
  instanceStats.uniqueMeshes = optimizedMeshCount;
  instanceStats.instancedMeshes = originalMeshCount - optimizedMeshCount;
}

export const Model = ({
  path,
  cacheKey,
  onMetadataCalculated,
  enableInstancing = true,
  onRender,
}: ModelProps) => {
  const gltf = useGLTF(path)
  const { scene } = gltf
  const [loading, setLoading] = useState(true);
  const [progress, setProgress] = useState(0);
  const [processed, setProcessed] = useState(false)
  const [metadata, setMetadata] = useState<ModelMetadata | null>(null)

  // Cache the copy of the scene to better control cleanup
  const processedScene = useMemo(() => {
    if (!scene) return null;
    const sceneCopy = scene.clone();
    return sceneCopy;
  }, [scene]);

  // Apply instancing optimization when scene is ready
  useEffect(() => {
    if (processedScene && enableInstancing && !processed) {
      try {
        // Process the model with the optimized instancing
        processModelInstancing(cacheKey, { scene: processedScene } as GLTF);
        setProcessed(true);
        setLoading(false);
      } catch (error) {
        console.error('Error processing model:', error);
        setLoading(false);
      }
    } else if (processedScene && !enableInstancing) {
      setProcessed(true);
      setLoading(false);
    }
  }, [processedScene, cacheKey, enableInstancing, processed]);

  // Setup loading progress tracking
  useEffect(() => {
    // Use a progress simulation since we don't have direct access to the loading manager
    if (!loading && !processed) {
      const interval = window.setInterval(() => {
        setProgress(prev => {
          const newProgress = prev + 0.05;
          return newProgress > 0.95 ? 0.95 : newProgress;
        });
      }, 100);
      return () => window.clearInterval(interval);
    }
  }, [loading, processed]);

  // Calculate model metadata once loaded
  useEffect(() => {
    if (processedScene && processed) {
      const tempBox = new THREE.Box3().setFromObject(processedScene)
      const tempSphere = new THREE.Sphere()
      tempBox.getBoundingSphere(tempSphere)

      // Calculate geometric center
      const center = new THREE.Vector3()
      tempBox.getCenter(center)

      // Calculate center of mass (weighted by volume)
      const centerOfMass = new THREE.Vector3()
      let totalVolume = 0

      processedScene.traverse((obj) => {
        if (obj instanceof THREE.Mesh) {
          const mesh = obj as THREE.Mesh
          if (mesh.geometry) {
            // Get mesh bounding box
            const meshBox = new THREE.Box3().setFromObject(mesh)
            // Calculate box volume as approximation
            const size = new THREE.Vector3()
            meshBox.getSize(size)
            const volume = size.x * size.y * size.z
            // Weight by volume
            meshBox.getCenter(center)
            centerOfMass.add(center.multiplyScalar(volume))
            totalVolume += volume
          }
        }
      })

      // Normalize by total volume if not zero
      if (totalVolume > 0) {
        centerOfMass.divideScalar(totalVolume)
      } else {
        centerOfMass.copy(center) // Just use geometric center if no volume
      }

      const dimensions = new THREE.Vector3()
      tempBox.getSize(dimensions)
      const maxDimension = Math.max(dimensions.x, dimensions.y, dimensions.z)

      const calculatedMetadata = {
        boundingBox: tempBox,
        boundingSphere: tempSphere,
        center,
        centerOfMass,
        dimensions,
        maxDimension,
      }

      setMetadata(calculatedMetadata)
      if (onMetadataCalculated) {
        onMetadataCalculated(calculatedMetadata)
      }
    }
  }, [processedScene, processed, onMetadataCalculated])

<<<<<<< HEAD
  // Cleanup when unmounting
  useEffect(() => {
    return () => {
      if (metadata?.boundingSphere) {
        // Just dereference, not dispose
        metadata.boundingSphere = null as unknown as THREE.Sphere
        metadata.boundingBox = null as unknown as THREE.Box3
=======
      // Center the model using the bounding box center
      gltf.scene.position.set(-center.x, -center.y, -center.z)

      // Log model dimensions and center for debugging
      console.log(`Model ${path} dimensions:`, dimensions, 'Max:', maxDimension)
      console.log(`Model ${path} center:`, center)

      // Call the onRender callback if provided
      if (onRender) {
        onRender()
      }
    } else {
      // If metadata already exists, still need to ensure model is positioned correctly
      const metadata = modelMetadataCache.get(path)!
      scene.userData.modelMetadata = metadata

      // CRITICAL: Apply positioning even when loading from cache
      // Models from cache still need to be positioned at the origin
      gltf.scene.position.set(
        -metadata.center.x,
        -metadata.center.y,
        -metadata.center.z
      )

      if (onMetadataCalculated) {
        onMetadataCalculated(metadata)
>>>>>>> 83866584
      }
    }
  }, [metadata])

  // Call onRender callback when rendering
  useFrame(() => {
    if (onRender && processed) {
      onRender()
    }
  })

  if (loading || !processed) {
    return (
      <Html center>
        <div className="loading">
          Loading model... {Math.round(progress * 100)}%
        </div>
      </Html>
    );
  }

  return processedScene ? <primitive object={processedScene} /> : null
}

// Auto camera adjustment component
export interface AutoCameraProps {
  modelPath: string
  fitOffset?: number // Multiplier to adjust camera distance (default: 1.8)
}

export const AutoCamera = ({ modelPath, fitOffset = 1.8 }: AutoCameraProps) => {
  const { camera } = useThree()
  const isInitializedRef = useRef(false)

  // Run once on mount to set up the camera based on model size
  useEffect(() => {
    if (isInitializedRef.current) return

    // Check if model metadata is available
    const checkMetadata = () => {
      if (modelMetadataCache.has(modelPath)) {
        const metadata = modelMetadataCache.get(modelPath)!
        const { maxDimension } = metadata

        // Calculate optimal distance based on model size and camera FOV
        const isPerspectiveCamera = 'fov' in camera
        let distance: number

        if (isPerspectiveCamera) {
          const fov = (camera as THREE.PerspectiveCamera).fov * (Math.PI / 180)
          // Calculate minimum distance to ensure we're outside the bounding box
          // We need a minimum safe distance of maxDimension to ensure we're outside the model
          const minSafeDistance = maxDimension * 1.2 // 20% buffer beyond max dimension

          // Standard distance calculation based on FOV
          const standardDistance =
            (maxDimension / 2 / Math.tan(fov / 2)) * fitOffset

          // Use the larger of the two distances to ensure we're outside the model
          distance = Math.max(standardDistance, minSafeDistance)
        } else {
          // For orthographic camera
          distance = maxDimension * 2.0 * fitOffset
        }

        // Use a 30° elevation angle for a top-down perspective
        // Set camera directly above the model at specified elevation
        const horizontalDistance = distance * Math.cos(Math.PI / 6) // 30° elevation
        const elevationHeight = distance * Math.sin(Math.PI / 6)

        // Position camera at 45° angle (diagonal view)
        camera.position.set(
          horizontalDistance * Math.cos(Math.PI / 4),
          elevationHeight,
          horizontalDistance * Math.sin(Math.PI / 4)
        )

        // Look at the center of the model (which is at origin)
        // The model is positioned so that its bounding box center is at the origin
        camera.lookAt(0, 0, 0)

        // Update near and far planes for optimal rendering
        camera.near = Math.max(0.1, distance / 100)
        camera.far = distance * 100
        camera.updateProjectionMatrix()

        console.log(
          `Camera positioned at distance ${distance.toFixed(1)} from model with 30° elevation (safe distance: ${(maxDimension * 1.2).toFixed(1)})`
        )
        isInitializedRef.current = true
      } else {
        // If metadata isn't available yet, try again in 100ms
        setTimeout(checkMetadata, 100)
      }
    }

    checkMetadata()

    return () => {
      isInitializedRef.current = false
    }
  }, [camera, modelPath, fitOffset])

  return null
}

// Create a singleton loader instance with caching enabled
const loader = new GLTFLoader()
loader.setCrossOrigin('use-credentials') // Enable CORS with credentials

// Camera Controls component for orthogonal views
export interface CameraControlsProps {
  viewMode: string | null
  modelPath?: string
}

export const CameraControls = ({
  viewMode,
  modelPath,
}: CameraControlsProps) => {
  const { camera, gl } = useThree()

  useEffect(() => {
    // Get model metadata if available
    let distanceFactor = 30 // Default distance

    if (modelPath && modelMetadataCache.has(modelPath)) {
      const metadata = modelMetadataCache.get(modelPath)!
      // Calculate optimal distance based on model size
      distanceFactor = metadata.maxDimension * 2.5
    }

    // Apply camera positioning based on view mode with dynamic distance
    if (viewMode?.startsWith('front')) {
      camera.position.set(0, 0, distanceFactor)
      camera.lookAt(0, 0, 0)
    } else if (viewMode?.startsWith('back')) {
      camera.position.set(0, 0, -distanceFactor)
      camera.lookAt(0, 0, 0)
    } else if (viewMode?.startsWith('left')) {
      camera.position.set(-distanceFactor, 0, 0)
      camera.lookAt(0, 0, 0)
    } else if (viewMode?.startsWith('right')) {
      camera.position.set(distanceFactor, 0, 0)
      camera.lookAt(0, 0, 0)
    } else if (viewMode?.startsWith('top')) {
      camera.position.set(0, distanceFactor, 0)
      camera.lookAt(0, 0, 0)
    } else if (viewMode?.startsWith('bottom')) {
      camera.position.set(0, -distanceFactor, 0)
      camera.lookAt(0, 0, 0)
    } else if (viewMode?.startsWith('reset')) {
      // Reset position to initial view - recreate the initial camera position
      if (modelPath && modelMetadataCache.has(modelPath)) {
        const metadata = modelMetadataCache.get(modelPath)!
        const { maxDimension } = metadata

        // Calculate optimal distance based on model size and camera FOV
        const isPerspectiveCamera = 'fov' in camera
        let distance: number

        if (isPerspectiveCamera) {
          const fov = (camera as THREE.PerspectiveCamera).fov * (Math.PI / 180)
          // Calculate minimum distance to ensure we're outside the bounding box
          const minSafeDistance = maxDimension * 1.2 // 20% buffer beyond max dimension

          // Standard distance calculation based on FOV
          const standardDistance = (maxDimension / 2 / Math.tan(fov / 2)) * 1.8

          // Use the larger of the two distances to ensure we're outside the model
          distance = Math.max(standardDistance, minSafeDistance)
        } else {
          distance = maxDimension * 2.0 * 1.8
        }

        // Use a 30° elevation angle for a top-down perspective
        const horizontalDistance = distance * Math.cos(Math.PI / 6) // 30° elevation
        const elevationHeight = distance * Math.sin(Math.PI / 6)

        // Position camera at 45° angle (diagonal view)
        camera.position.set(
          horizontalDistance * Math.cos(Math.PI / 4),
          elevationHeight,
          horizontalDistance * Math.sin(Math.PI / 4)
        )

        // Look at the center of the model
        // We look at the origin (0,0,0) because we've repositioned the model
        // so that its bounding box center is at the origin
        camera.lookAt(0, 0, 0)

        // Signal to restart rotation - this will be picked up by the controls component
        document.dispatchEvent(new CustomEvent('reset-auto-rotate'))
      }
    }
  }, [viewMode, camera, modelPath, gl])

  return null
}

// Orthogonal View Controls component
export interface OrthogonalViewControlsProps {
  onViewChange: (position: string) => void
  className?: string
  onFullscreen?: (e?: React.MouseEvent) => void
  showFullscreenButton?: boolean
  containerBackgroundClass?: string
  buttonBackgroundClass?: string
  viewerId?: string
}

export const OrthogonalViewControls = ({
  onViewChange,
  className = '',
  onFullscreen,
  containerBackgroundClass = '',
  buttonBackgroundClass = 'bg-white/10 hover:bg-white/20',
  viewerId,
}: OrthogonalViewControlsProps) => {
  const handleViewClick = (position: string, e?: React.MouseEvent) => {
    if (e) e.stopPropagation()

    // If viewerId is provided, we're in a multi-viewer setup like MCBench
    if (viewerId) {
      onViewChange(`${viewerId}-${position}`)
    } else {
      onViewChange(position)
    }
  }

  const handleFullscreen = (e?: React.MouseEvent) => {
    if (e) e.stopPropagation()
    if (onFullscreen) onFullscreen(e)
  }

  return (
    <div className={`${containerBackgroundClass} ${className}`}>
      {/* 3x3 grid layout for controls */}
      <div className="grid grid-cols-3 gap-1 w-28">
        {/* Top row: empty | Top | Fullscreen */}
        <div className="w-8 h-8"></div>
        <button
          onClick={(e) => handleViewClick('top', e)}
          className={`${buttonBackgroundClass} text-white p-2 rounded-md w-8 h-8 flex items-center justify-center`}
        >
          T
        </button>
        {onFullscreen ? (
          <button
            onClick={handleFullscreen}
            className={`${buttonBackgroundClass} text-white p-2 rounded-md w-8 h-8 flex items-center justify-center`}
            title="Fullscreen"
          >
            <svg
              xmlns="http://www.w3.org/2000/svg"
              width="16"
              height="16"
              viewBox="0 0 24 24"
              fill="none"
              stroke="currentColor"
              strokeWidth="2"
              strokeLinecap="round"
              strokeLinejoin="round"
            >
              <polyline points="15 3 21 3 21 9"></polyline>
              <polyline points="9 21 3 21 3 15"></polyline>
              <line x1="21" y1="3" x2="14" y2="10"></line>
              <line x1="3" y1="21" x2="10" y2="14"></line>
            </svg>
          </button>
        ) : (
          <div className="w-8 h-8"></div>
        )}

        {/* Middle row: Left | Front | Right */}
        <button
          onClick={(e) => handleViewClick('left', e)}
          className={`${buttonBackgroundClass} text-white p-2 rounded-md w-8 h-8 flex items-center justify-center`}
        >
          L
        </button>
        <button
          onClick={(e) => handleViewClick('front', e)}
          className={`${buttonBackgroundClass} text-white p-2 rounded-md w-8 h-8 flex items-center justify-center`}
        >
          F
        </button>
        <button
          onClick={(e) => handleViewClick('right', e)}
          className={`${buttonBackgroundClass} text-white p-2 rounded-md w-8 h-8 flex items-center justify-center`}
        >
          R
        </button>

        {/* Bottom row: empty | Bottom | Reset */}
        <div className="w-8 h-8"></div>
        <button
          onClick={(e) => handleViewClick('bottom', e)}
          className={`${buttonBackgroundClass} text-white p-2 rounded-md w-8 h-8 flex items-center justify-center`}
        >
          B
        </button>
        <button
          onClick={(e) => handleViewClick('reset', e)}
          className={`${buttonBackgroundClass} text-white p-2 rounded-md w-8 h-8 flex items-center justify-center`}
          title="Reset View"
        >
          <svg
            xmlns="http://www.w3.org/2000/svg"
            width="16"
            height="16"
            viewBox="0 0 24 24"
            fill="none"
            stroke="currentColor"
            strokeWidth="2"
            strokeLinecap="round"
            strokeLinejoin="round"
          >
            <path d="M21.5 2v6h-6M2.5 22v-6h6M2 11.5a10 10 0 0 1 18.8-4.3M22 12.5a10 10 0 0 1-18.8 4.2" />
          </svg>
        </button>

        {/* Extra row: empty | Back | empty */}
        <div className="w-8 h-8"></div>
        <button
          onClick={(e) => handleViewClick('back', e)}
          className={`${buttonBackgroundClass} text-white p-2 rounded-md w-8 h-8 flex items-center justify-center`}
        >
          K
        </button>
        <div className="w-8 h-8"></div>
      </div>
    </div>
  )
}

// Auto-rotating orbit controls
export interface AutoRotateProps {
  speed?: number
  enabled?: boolean
  modelPath?: string
}

// Dummy component that does nothing - we'll use built-in OrbitControls autoRotate
export const AutoRotate = (_props: AutoRotateProps) => {
  return null
}

// OrbitControls that stops auto-rotation after user interaction
interface ControlsWithInteractionDetectionProps
  extends Omit<React.ComponentProps<typeof OrbitControls>, 'autoRotate'> {
  initialAutoRotate?: boolean
}

const ControlsWithInteractionDetection = ({
  initialAutoRotate = true,
  autoRotateSpeed = 2.5,
  ...props
}: ControlsWithInteractionDetectionProps) => {
  const { gl } = useThree()
  const [autoRotate, setAutoRotate] = useState(initialAutoRotate)
  const controlsRef = useRef<any>(null)

  useEffect(() => {
    const canvas = gl.domElement

    // Function to stop auto-rotation on user interaction
    const stopAutoRotate = () => {
      setAutoRotate(false)

      // After stopping, remove event listeners
      canvas.removeEventListener('mousedown', stopAutoRotate)
      canvas.removeEventListener('touchstart', stopAutoRotate)
    }

    // Function to restart auto-rotation (triggered by reset button)
    const resetAutoRotate = () => {
      setAutoRotate(true)
    }

    // Only add listeners if auto-rotation is active
    if (autoRotate) {
      canvas.addEventListener('mousedown', stopAutoRotate)
      canvas.addEventListener('touchstart', stopAutoRotate)
    }

    // Listen for reset event
    document.addEventListener('reset-auto-rotate', resetAutoRotate)

    return () => {
      // Cleanup event listeners
      canvas.removeEventListener('mousedown', stopAutoRotate)
      canvas.removeEventListener('touchstart', stopAutoRotate)
      document.removeEventListener('reset-auto-rotate', resetAutoRotate)
    }
  }, [gl, autoRotate])

  const { scene } = useThree()

  // Update orbit controls if reference changes
  useEffect(() => {
    if (controlsRef.current) {
      // Ensure the controls are properly configured
      controlsRef.current.update()
    }
  }, [autoRotate, autoRotateSpeed, scene.userData.modelMetadata])

  // Calculate optimal rotation speed based on model size
  let adjustedRotateSpeed = autoRotateSpeed

  // Check if there's metadata in context through scene userData to scale rotation speed
  if (
    scene.userData.modelMetadata &&
    scene.userData.modelMetadata.maxDimension
  ) {
    const maxDim = scene.userData.modelMetadata.maxDimension
    // Use square root scaling (faster rotation for larger objects, slower for smaller)
    // Assuming 10 units is "normal" sized, scale from there
    const normalizedSize = maxDim / 10
    adjustedRotateSpeed = autoRotateSpeed * Math.sqrt(normalizedSize)

    // Clamp the rotation speed to reasonable bounds (not too fast or too slow)
    adjustedRotateSpeed = Math.max(0.5, Math.min(adjustedRotateSpeed, 5))
  }

  return (
    <OrbitControls
      ref={controlsRef}
      autoRotate={autoRotate}
      autoRotateSpeed={adjustedRotateSpeed}
      {...props}
    />
  )
}

// A reusable component for model viewing with all features
export interface ModelViewContainerProps {
  modelPath: string
  cacheKey: string
  initialCameraPosition?: [number, number, number]
  initialViewMode?: string | null
  autoRotate?: boolean
  autoRotateSpeed?: number
  onViewChange?: (position: string) => void
  children?: React.ReactNode
  className?: string
  onFullscreen?: (e?: React.MouseEvent) => void
  showFullscreenButton?: boolean
  enableInstancing?: boolean
  onRender?: () => void
}

export const ModelViewContainer = ({
  modelPath,
  cacheKey,
  initialCameraPosition = [30, 5, 30],
  initialViewMode = null,
  autoRotate = true,
  autoRotateSpeed = 2.5,
  onViewChange,
  children,
  className,
  onFullscreen,
  showFullscreenButton = false,
  enableInstancing = true,
  onRender,
}: ModelViewContainerProps) => {
  const [viewMode, setViewMode] = useState<string | null>(initialViewMode)
  const [modelMetadata, setModelMetadata] = useState<ModelMetadata | null>(null)

  // Optional callback to get model metadata when it's calculated
  const handleMetadataCalculated = (metadata: ModelMetadata) => {
    setModelMetadata(metadata)
  }

  // Handle view changes internally and propagate to parent if needed
  const handleViewChange = (position: string) => {
    // Add timestamp to force state change
    const viewModeWithTimestamp = `${position}-${Date.now()}`
    setViewMode(viewModeWithTimestamp)

    if (onViewChange) {
      onViewChange(position)
    }
  }

  // Set initial camera position dynamically based on model size
  let cameraPosition = new THREE.Vector3(...initialCameraPosition)
  if (modelMetadata) {
    const distanceFactor = modelMetadata.maxDimension * 1.5
    // Scale the initial position to maintain same view angle but adjust distance
    const length = Math.sqrt(
      initialCameraPosition[0] ** 2 +
        initialCameraPosition[1] ** 2 +
        initialCameraPosition[2] ** 2
    )
    const scaleFactor = distanceFactor / length
    cameraPosition = new THREE.Vector3(
      initialCameraPosition[0] * scaleFactor,
      initialCameraPosition[1] * scaleFactor,
      initialCameraPosition[2] * scaleFactor
    )
  }

  return (
    <div className={`relative ${className || ''}`}>
      <div className="absolute top-2 right-2 z-10">
        <OrthogonalViewControls
          onViewChange={handleViewChange}
          onFullscreen={onFullscreen}
          showFullscreenButton={showFullscreenButton}
        />
      </div>

      <Canvas camera={{ position: cameraPosition, fov: 60 }}>
        <Model
          path={modelPath}
          cacheKey={cacheKey}
          onMetadataCalculated={handleMetadataCalculated}
          enableInstancing={enableInstancing}
          onRender={onRender}
        />
        <AutoCamera modelPath={modelPath} fitOffset={1.8} />
        <CameraControls viewMode={viewMode} modelPath={modelPath} />
        <ControlsWithInteractionDetection
          enableZoom={true}
          maxDistance={modelMetadata ? modelMetadata.maxDimension * 5 : 100}
          target={new THREE.Vector3(0, 0, 0)}
          enableDamping={true}
          dampingFactor={0.05}
          initialAutoRotate={autoRotate}
          autoRotateSpeed={autoRotateSpeed}
          position0={new THREE.Vector3(...initialCameraPosition)}
          rotateSpeed={0.5}
          enablePan={true}
        />
        {children}
      </Canvas>
    </div>
  )
}

export const preloadModel = async (
  cacheKey: string,
  modelPath: string,
  enableInstancing = true
): Promise<void> => {
  console.log('Preloading model:', modelPath, 'for cache key:', cacheKey)

  // Initialize cache key-specific caches if they don't exist
  if (!gltfCache.has(cacheKey)) {
    gltfCache.set(cacheKey, new Map<string, GLTF>())
  }
  if (!modelLoadingCache.has(cacheKey)) {
    modelLoadingCache.set(cacheKey, new Map<string, Promise<GLTF>>())
  }
  if (!requestedUrls.has(cacheKey)) {
    requestedUrls.set(cacheKey, new Set<string>())
  }

  const keyGltfCache = gltfCache.get(cacheKey)!
  const keyLoadingCache = modelLoadingCache.get(cacheKey)!
  const keyRequestedUrls = requestedUrls.get(cacheKey)!

  // If already loaded in gltfCache for this cache key, don't reload
  if (keyGltfCache.has(modelPath)) {
    console.log(
      'Model already in cache:',
      modelPath,
      'for cache key:',
      cacheKey
    )
    return Promise.resolve()
  }

  // If currently loading for this cache key, wait for that promise
  if (keyLoadingCache.has(modelPath)) {
    console.log(
      'Model currently loading:',
      modelPath,
      'for cache key:',
      cacheKey
    )
    return keyLoadingCache.get(modelPath)!.then(() => {})
  }

  // Check if we've already requested this URL for this cache key to prevent blob duplicates
  if (keyRequestedUrls.has(modelPath)) {
    console.log(
      'URL already requested for this cache key, using cached results:',
      modelPath
    )
    return Promise.resolve()
  }

  // Mark this URL as requested for this cache key
  keyRequestedUrls.add(modelPath)

  console.log(
    'Starting new load for model:',
    modelPath,
    'for cache key:',
    cacheKey
  )
  const loadPromise = new Promise<GLTF>((resolve, reject) => {
    // Use browser cache for textures and resources
    // Meshopt decoder is not enabled by default, so no need to disable it

    loader.load(
      modelPath,
      (gltf) => {
        console.log(
          'Model loaded successfully:',
          modelPath,
          'for cache key:',
          cacheKey
        )

        // Apply instancing optimization if enabled
        if (enableInstancing) {
          processModelInstancing(cacheKey, gltf)
        }

        // Store the loaded model in our cache key-specific cache
        keyGltfCache.set(modelPath, gltf)
        resolve(gltf)
      },
      (progress) => {
        if (progress.lengthComputable) {
          const percentComplete = Math.round(
            (progress.loaded / progress.total) * 100
          )
          console.log(
            `Loading progress: ${percentComplete}%`,
            modelPath,
            'for cache key:',
            cacheKey
          )
        }
      },
      (error) => {
        console.error(
          'Error loading model:',
          modelPath,
          'for cache key:',
          cacheKey,
          error
        )
        // Remove from the requested URLs so it can be tried again
        keyRequestedUrls.delete(modelPath)
        reject(error)
      }
    )
  }) as Promise<GLTF>

  keyLoadingCache.set(modelPath, loadPromise)

  try {
    await loadPromise
    console.log('Preload complete:', modelPath, 'for cache key:', cacheKey)
    return Promise.resolve()
  } catch (error) {
    console.error(
      'Preload failed:',
      modelPath,
      'for cache key:',
      cacheKey,
      error
    )
    keyLoadingCache.delete(modelPath)
    throw error
  }
}<|MERGE_RESOLUTION|>--- conflicted
+++ resolved
@@ -582,7 +582,23 @@
     }
   }, [processedScene, processed, onMetadataCalculated])
 
-<<<<<<< HEAD
+// Position the model and apply metadata
+  useEffect(() => {
+    if (processedScene && processed && metadata) {
+      // Center the model using the bounding box center
+      processedScene.position.set(-metadata.center.x, -metadata.center.y, -metadata.center.z)
+
+      // Log model dimensions and center for debugging
+      console.log(`Model ${path} dimensions:`, metadata.dimensions, 'Max:', metadata.maxDimension)
+      console.log(`Model ${path} center:`, metadata.center)
+
+      // Call the onRender callback if provided
+      if (onRender) {
+        onRender()
+      }
+    }
+  }, [processedScene, processed, metadata, path, onRender])
+
   // Cleanup when unmounting
   useEffect(() => {
     return () => {
@@ -590,34 +606,6 @@
         // Just dereference, not dispose
         metadata.boundingSphere = null as unknown as THREE.Sphere
         metadata.boundingBox = null as unknown as THREE.Box3
-=======
-      // Center the model using the bounding box center
-      gltf.scene.position.set(-center.x, -center.y, -center.z)
-
-      // Log model dimensions and center for debugging
-      console.log(`Model ${path} dimensions:`, dimensions, 'Max:', maxDimension)
-      console.log(`Model ${path} center:`, center)
-
-      // Call the onRender callback if provided
-      if (onRender) {
-        onRender()
-      }
-    } else {
-      // If metadata already exists, still need to ensure model is positioned correctly
-      const metadata = modelMetadataCache.get(path)!
-      scene.userData.modelMetadata = metadata
-
-      // CRITICAL: Apply positioning even when loading from cache
-      // Models from cache still need to be positioned at the origin
-      gltf.scene.position.set(
-        -metadata.center.x,
-        -metadata.center.y,
-        -metadata.center.z
-      )
-
-      if (onMetadataCalculated) {
-        onMetadataCalculated(metadata)
->>>>>>> 83866584
       }
     }
   }, [metadata])
